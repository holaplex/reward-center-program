use std::{path::PathBuf, str::FromStr};

use anchor_lang::AnchorDeserialize;
use anyhow::{bail, Context, Result as AnyhowResult};
use hpl_reward_center::state::RewardCenter;
use log::{error, info};
use retry::{delay::Exponential, retry};
use solana_client::{client_error::ClientErrorKind, rpc_client::RpcClient, rpc_request::RpcError};
use solana_program::{
    instruction::Instruction, program_option::COption, program_pack::Pack, pubkey::Pubkey,
};
use solana_sdk::{signer::Signer, transaction::Transaction};
use spl_associated_token_account::get_associated_token_address;
use spl_token::{
    instruction::{mint_to_checked, transfer},
    state::{Account, Mint},
};

use crate::config::{parse_keypair, parse_solana_configuration};

/// # Errors
///
/// Will return `Err` if the following happens
/// 1. Reward center address fails to parse
/// 2. Reward center/rewards mint/reward center token account account does not exist
pub fn process_fund_reward_center(
    client: &RpcClient,
    keypair_path: &Option<PathBuf>,
    reward_center: &str,
    amount: u64,
) -> AnyhowResult<()> {
    let solana_options = parse_solana_configuration()?;

    let keypair = parse_keypair(keypair_path, &solana_options)?;
    let token_program = spl_token::id();

    let reward_center_pubkey = Pubkey::from_str(reward_center)
        .context("Failed to parse Pubkey from mint rewards string")?;

    info!("Getting reward center data");
    let reward_center_data = client.get_account_data(&reward_center_pubkey)?;
    let RewardCenter { token_mint, .. } = RewardCenter::deserialize(&mut &reward_center_data[8..])?;

    info!("Getting token mint data");
    let token_mint_data = client.get_account_data(&token_mint)?;

    let Mint {
        mint_authority,
        decimals,
        ..
    } = Mint::unpack(&token_mint_data[..])?;

    let caller_reward_mint_token_account =
        get_associated_token_address(&keypair.pubkey(), &token_mint);

    let reward_center_reward_mint_token_account =
        get_associated_token_address(&reward_center_pubkey, &token_mint);

    let amount_to_transfer_with_decimals =
        amount.saturating_mul(10u64.saturating_pow(decimals.into()));

<<<<<<< HEAD
    let instructions: Vec<Instruction> = match client
        .get_account_data(&caller_reward_mint_token_account)
    {
        Ok(data) => {
            let Account {
                amount: token_balance,
                ..
            } = Account::unpack(&data[..])?;

            if token_balance < amount {
=======
    let instructions: Vec<Instruction> =
        match client.get_account_data(&caller_reward_mint_token_account) {
            Ok(data) => {
                let Account {
                    amount: token_balance,
                    ..
                } = Account::unpack(&data[..])?;

                if token_balance < amount_to_transfer_with_decimals {
                    if let COption::Some(mint_authority) = mint_authority {
                        if mint_authority.eq(&keypair.pubkey()) {
                            vec![mint_to_checked(
                                &token_program,
                                &token_mint,
                                &reward_center_reward_mint_token_account,
                                &keypair.pubkey(),
                                &[],
                                amount_to_transfer_with_decimals,
                                decimals,
                            )?]
                        } else {
                            error!(
                            "Caller reward token account does not have enough tokens to transfer"
                        );
                            return Err(anyhow!(
                            "Caller reward token account does not have enough tokens to transfer"
                        ));
                        }
                    } else {
                        error!("Mint authority parse failed");
                        return Err(anyhow!("Error in mint authority account parse"));
                    }
                } else {
                    vec![transfer(
                        &token_program,
                        &caller_reward_mint_token_account,
                        &reward_center_reward_mint_token_account,
                        &keypair.pubkey(),
                        &[&keypair.pubkey()],
                        amount_to_transfer_with_decimals,
                    )?]
                }
            },
            Err(err) if matches!(err.kind(), ClientErrorKind::RpcError(RpcError::ForUser(_))) => {
>>>>>>> 0608cf44
                if let COption::Some(mint_authority) = mint_authority {
                    if mint_authority.eq(&keypair.pubkey()) {
                        vec![mint_to_checked(
                            &token_program,
                            &token_mint,
                            &reward_center_reward_mint_token_account,
                            &keypair.pubkey(),
                            &[],
                            amount_to_transfer_with_decimals,
                            decimals,
                        )?]
                    } else {
                        error!(
                            "Caller reward token account does not have enough tokens to transfer"
                        );
                        bail!("Caller reward token account does not have enough tokens to transfer")
                    }
                } else {
                    error!("Mint authority parse failed");
                    bail!("Error in mint authority account parse")
                }
            } else {
                vec![transfer(
                    &token_program,
                    &caller_reward_mint_token_account,
                    &reward_center_reward_mint_token_account,
                    &keypair.pubkey(),
                    &[&keypair.pubkey()],
                    amount_to_transfer_with_decimals,
                )?]
            }
        },
        Err(err) if matches!(err.kind(), ClientErrorKind::RpcError(RpcError::ForUser(_))) => {
            if let COption::Some(mint_authority) = mint_authority {
                if mint_authority.eq(&keypair.pubkey()) {
                    vec![mint_to_checked(
                        &token_program,
                        &token_mint,
                        &reward_center_reward_mint_token_account,
                        &keypair.pubkey(),
                        &[],
                        amount_to_transfer_with_decimals,
                        decimals,
                    )?]
                } else {
                    bail!("Caller reward token account does not exist")
                }
            } else {
                bail!("Error in mint authority account parse")
            }
        },
        Err(err) => return Err(err).context("Failed to get account data for rewards mint"),
    };

    let latest_blockhash = client.get_latest_blockhash()?;
    let transaction = Transaction::new_signed_with_payer(
        &instructions,
        Some(&keypair.pubkey()),
        &[&keypair],
        latest_blockhash,
    );

    info!("Funding {} tokens to reward center", amount);

    let tx_hash = retry(
        Exponential::from_millis_with_factor(250, 2.0).take(3),
        || client.send_and_confirm_transaction(&transaction),
    )?;

    info!("Funding complete. Tx hash {}", tx_hash);

    Ok(())
}<|MERGE_RESOLUTION|>--- conflicted
+++ resolved
@@ -1,7 +1,7 @@
 use std::{path::PathBuf, str::FromStr};
 
 use anchor_lang::AnchorDeserialize;
-use anyhow::{bail, Context, Result as AnyhowResult};
+use anyhow::{anyhow, bail, Context, Result as AnyhowResult};
 use hpl_reward_center::state::RewardCenter;
 use log::{error, info};
 use retry::{delay::Exponential, retry};
@@ -59,18 +59,6 @@
     let amount_to_transfer_with_decimals =
         amount.saturating_mul(10u64.saturating_pow(decimals.into()));
 
-<<<<<<< HEAD
-    let instructions: Vec<Instruction> = match client
-        .get_account_data(&caller_reward_mint_token_account)
-    {
-        Ok(data) => {
-            let Account {
-                amount: token_balance,
-                ..
-            } = Account::unpack(&data[..])?;
-
-            if token_balance < amount {
-=======
     let instructions: Vec<Instruction> =
         match client.get_account_data(&caller_reward_mint_token_account) {
             Ok(data) => {
@@ -115,7 +103,6 @@
                 }
             },
             Err(err) if matches!(err.kind(), ClientErrorKind::RpcError(RpcError::ForUser(_))) => {
->>>>>>> 0608cf44
                 if let COption::Some(mint_authority) = mint_authority {
                     if mint_authority.eq(&keypair.pubkey()) {
                         vec![mint_to_checked(
@@ -128,47 +115,14 @@
                             decimals,
                         )?]
                     } else {
-                        error!(
-                            "Caller reward token account does not have enough tokens to transfer"
-                        );
-                        bail!("Caller reward token account does not have enough tokens to transfer")
+                        bail!("Caller reward token account does not exist");
                     }
                 } else {
-                    error!("Mint authority parse failed");
-                    bail!("Error in mint authority account parse")
+                    bail!("Error in mint authority account parse");
                 }
-            } else {
-                vec![transfer(
-                    &token_program,
-                    &caller_reward_mint_token_account,
-                    &reward_center_reward_mint_token_account,
-                    &keypair.pubkey(),
-                    &[&keypair.pubkey()],
-                    amount_to_transfer_with_decimals,
-                )?]
-            }
-        },
-        Err(err) if matches!(err.kind(), ClientErrorKind::RpcError(RpcError::ForUser(_))) => {
-            if let COption::Some(mint_authority) = mint_authority {
-                if mint_authority.eq(&keypair.pubkey()) {
-                    vec![mint_to_checked(
-                        &token_program,
-                        &token_mint,
-                        &reward_center_reward_mint_token_account,
-                        &keypair.pubkey(),
-                        &[],
-                        amount_to_transfer_with_decimals,
-                        decimals,
-                    )?]
-                } else {
-                    bail!("Caller reward token account does not exist")
-                }
-            } else {
-                bail!("Error in mint authority account parse")
-            }
-        },
-        Err(err) => return Err(err).context("Failed to get account data for rewards mint"),
-    };
+            },
+            Err(err) => return Err(err).context("Failed to get account data for rewards mint"),
+        };
 
     let latest_blockhash = client.get_latest_blockhash()?;
     let transaction = Transaction::new_signed_with_payer(
