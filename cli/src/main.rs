--- conflicted
+++ resolved
@@ -14,16 +14,10 @@
 use log::{error, info, warn};
 use reward_center_cli::{
     commands::{
-<<<<<<< HEAD
         process_create_address_table_lookup, process_create_reward_center,
         process_edit_reward_center, process_fetch_reward_center_state,
         process_fetch_reward_center_treasury_balance, process_fund_reward_center,
         process_withdraw_auction_house_treasury,
-=======
-        process_create_reward_center, process_edit_reward_center,
-        process_fetch_reward_center_state, process_fetch_reward_center_treasury_balance,
-        process_fund_reward_center, process_withdraw_reward_center,
->>>>>>> 0608cf44
     },
     config::parse_solana_configuration,
     constants::PUBLIC_RPC_URLS,
@@ -122,20 +116,18 @@
         Command::FetchTreasuryBalance { reward_center, .. } => {
             process_fetch_reward_center_treasury_balance(&client, &reward_center)?;
         },
-<<<<<<< HEAD
+
         Command::WithdrawAuctionHouse {
             auction_house,
             keypair,
             amount,
         } => process_withdraw_auction_house_treasury(&client, &keypair, &auction_house, amount)?,
-=======
 
         Command::WithdrawRewardCenter {
             reward_center,
             keypair,
             amount,
         } => process_withdraw_reward_center(&client, &keypair, &reward_center, amount),
->>>>>>> 0608cf44
     }
 
     info!("Done :)");
