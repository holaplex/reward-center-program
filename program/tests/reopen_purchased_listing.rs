--- conflicted
+++ resolved
@@ -153,18 +153,12 @@
     );
 
     let create_reward_center_ix = hpl_reward_center_sdk::create_reward_center(
-<<<<<<< HEAD
-        wallet,
-        reward_mint_keypair.pubkey(),
-        auction_house,
-=======
         hpl_reward_center_sdk::accounts::CreateRewardCenterAccounts {
             wallet,
             mint: reward_mint_keypair.pubkey(),
             auction_house_treasury_mint: mint,
             auction_house,
         },
->>>>>>> 9018347d
         reward_center_params,
     );
 
